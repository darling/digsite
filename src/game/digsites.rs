--- conflicted
+++ resolved
@@ -32,11 +32,7 @@
 
 impl fmt::Display for Cell {
     fn fmt(&self, f: &mut fmt::Formatter<'_>) -> fmt::Result {
-<<<<<<< HEAD
         write!(f, "{}", self.symbol())
-=======
-        write!(f, "|{:>width$} ", self.t.symbol(), width = SPACING)
->>>>>>> b02a3f98
     }
 }
 
@@ -326,15 +322,15 @@
     }
 
     pub fn print(&self) {
-        let mut first:bool = false;
+        let mut first: bool = false;
 
         let mut line = String::from("");
-        vec![0; self.dimensions.x*(SPACING+2)]
-        .iter()
-        .enumerate()
-        .for_each(|(_, _)| {
-            line.push('-');
-        });
+        vec![0; self.dimensions.x * (SPACING + 2)]
+            .iter()
+            .enumerate()
+            .for_each(|(_, _)| {
+                line.push('-');
+            });
 
         println!("{}", self.dimensions);
         for _ in 0..=SPACING {
@@ -358,13 +354,8 @@
                 }
                 print!("\n{:<width$}", i / self.dimensions.x, width = SPACING);
             }
-<<<<<<< HEAD
             print!("{} ", self.symbol_at(i).unwrap_or("?".to_string()));
-        })
-=======
-            print!("{}", cell);
         });
         print!("|\n   {}", line);
->>>>>>> b02a3f98
     }
 }